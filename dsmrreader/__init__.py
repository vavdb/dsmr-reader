--- conflicted
+++ resolved
@@ -17,10 +17,6 @@
 from django.utils.version import get_version
 
 
-<<<<<<< HEAD
-VERSION = (1, 20, 0, 'beta', 5)
-=======
 VERSION = (1, 20, 0, 'final', 0)
->>>>>>> 49e783aa
 
 __version__ = get_version(VERSION)